--- conflicted
+++ resolved
@@ -1,8 +1,4 @@
-<<<<<<< HEAD
-__version__ = '1.5.3'
-=======
 __version__ = '1.6.0'
->>>>>>> b234e2cc
 __author__ = 'akeil'
 
 from .core import Map
