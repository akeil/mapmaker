--- conflicted
+++ resolved
@@ -206,8 +206,6 @@
 
 def _run(report, registry, conf, args, dry_run=False):
     '''Build the tilemap, download tiles and create the image.'''
-<<<<<<< HEAD
-
     # TODO: adapt bbox argument so that it allows either bbox OR path to ini
     # handle these alternatives her by either reading the ini or reading the args
     # set up the map accordingly
@@ -251,27 +249,17 @@
 
 def _map_from_args(args, report):
     bbox = args.bbox  # from args
-    print('Aspect', args.aspect)
     bbox = bbox.with_aspect(args.aspect)
 
     m = Map(bbox)
     m.set_background(args.background)
     m.set_margin(*args.margin)
-    if args.frame:
+    if args.frame and args.frame.active:
         m.set_frame(width=args.frame.width or 5,
                     color=args.frame.color or (0, 0, 0, 255),
                     alt_color=args.frame.alt_color or (255, 255, 255, 255),
                     style=args.frame.style or 'solid')
-=======
-    map = Map(bbox)
-    map.set_background(args.background)
-    map.set_margin(*args.margin)
-    if args.frame and args.frame.active:
-        map.set_frame(width=args.frame.width or 5,
-                      color=args.frame.color or (0, 0, 0, 255),
-                      alt_color=args.frame.alt_color or (255, 255, 255, 255),
-                      style=args.frame.style or 'solid')
->>>>>>> 43043a0d
+
     if args.title:
         placement, border, color, bg_color, text = args.title
         m.add_title(text,
